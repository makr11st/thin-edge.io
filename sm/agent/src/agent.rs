--- conflicted
+++ resolved
@@ -1,10 +1,6 @@
 use crate::{
     error::{AgentError, StateError},
-<<<<<<< HEAD
-    state::{AgentStateRepository, StateRepository},
-=======
     state::{AgentStateRepository, State, StateRepository},
->>>>>>> de813bfc
 };
 use log::{debug, error, info};
 use mqtt_client::{Client, Message, MqttClient, Topic, TopicFilter};
@@ -86,14 +82,6 @@
             }
         });
 
-<<<<<<< HEAD
-        // let persistance_store = AgentStateRepository::new(&self.config_location);
-        // let store = match persistance_store.load().await {
-        //     Ok(state) => state,
-        //     Err(StateError::IOError(_)) => todo!(),
-        //     Err(_) => (),
-        // };
-=======
         let persistance_store = AgentStateRepository::new(&self.config_location);
         if let State {
             operation_id: Some(id),
@@ -129,7 +117,6 @@
                 .await?;
         }
 
->>>>>>> de813bfc
         // * Maybe it would be nice if mapper/registry responds
         let () = publish_capabilities(&mqtt).await?;
 
