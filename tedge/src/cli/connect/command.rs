--- conflicted
+++ resolved
@@ -1,14 +1,4 @@
-<<<<<<< HEAD
-use crate::{
-    cli::connect::*,
-    command::{Command, ExecutionContext},
-    system_services::*,
-    utils::paths,
-    ConfigError,
-};
-=======
 use crate::{cli::connect::*, command::Command, system_services::*, utils::paths, ConfigError};
->>>>>>> 08a666ce
 use mqtt_client::{Client, Message, MqttClient, Topic, TopicFilter};
 use std::path::{Path, PathBuf};
 use std::sync::Arc;
@@ -67,11 +57,7 @@
         }
     }
 
-<<<<<<< HEAD
-    fn execute(&self, _context: &ExecutionContext) -> Result<(), anyhow::Error> {
-=======
     fn execute(&self) -> anyhow::Result<()> {
->>>>>>> 08a666ce
         let mut config = self.config_repository.load()?;
 
         if self.is_test_connection {
