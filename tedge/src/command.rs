use crate::system_services::*;
use std::sync::Arc;
use tedge_users::UserManager;

/// A trait to be implemented by all tedge sub-commands.
///
/// A command encapsulates all the required parameters and provides an `execute()` method
/// to trigger the execution, plus a `description` of what is done by that command.
///
/// ```
/// struct SayHello {
///     name: String,
/// };
///
/// impl Command for SayHello {
///     fn description(&self) -> String {
///        format!("say hello to '{}'", name),
///     }
///
///     fn execute(&self) -> anyhow::Result<()> {
///        println!("Hello {}!", name};
///        Ok(())
///     }
/// }
/// ```
///
/// If a command needs some context, say the tedge configuration,
/// this context can be provided to the command struct.
///
/// ```
/// struct GetConfigKey {
///     config: TEdgeConfig,
///     key: String,
/// };
///
/// impl Command for GetConfigKey {
///     fn description(&self) -> String {
///        format!("get the value of the configuration key '{}'", self.key),
///     }
///
///     fn execute(&self) -> anyhow::Result<()> {
///        match self.config.get_config_value(self.key)? {
///             Some(value) => println!("{}", value),
///             None => eprintln!("The configuration key `{}` is not set", self.key),
///        }
///        Ok(())
///     }
/// }
/// ```
///
/// No specific support is provided to a command that needs to update the configuration.
/// The simplest is to acquire a mutable config using `TEdgeConfig::from_default_config()`.
///
/// ```
/// struct SetConfigKey {
///     key: String,
///     value: String,
/// };
///
/// impl Command for SetConfigKey {
///     fn description(&self) -> String {
///        format!("set the value of the configuration key '{}' to '{}'", self.key, self.value),
///     }
///
///     fn execute(&self) -> anyhow::Result<()> {
///        let mut config = TEdgeConfig::from_default_config()?;
///        config.set_config_value(self.key, self.value)?;
///        let _ = config.write_to_default_config()?;
///        Ok(())
///     }
/// }
/// ```
pub trait Command {
    /// Display that command to the user, telling what will be done.
    ///
    /// This description is displayed to the end user in case of an error, to give the context of that error.
    fn description(&self) -> String;

    /// Execute this command.
    ///
    /// The errors returned by this method must be concrete `anyhow::Error` values.
    /// The simplest way to implement a specific `anyhow::Error` type is to derive the `thiserror::Error`.
    /// Doing so, the command specific error type implements `Into<anyhow::Error>`
    /// and such errors can then be returned with no explicit conversion from the `run()` method.
    ///
    /// ```
    /// #[derive(thiserror::Error, Debug)]
    /// pub enum ConfigError {
    ///     #[error("Not a Thin Edge property: {key:?}")]
    ///     UnknownKey{key: String},
    /// }
    /// ```
    fn execute(&self) -> anyhow::Result<()>;

    /// Helper method to be used in the `BuildCommand` trait.
    ///
    /// The `BuildCommand::build_command()` method has to return a box around a new command.
    ///
    /// ```
    /// fn build_command(self, config: TEdgeConfig) -> Result<Box<dyn Command>, ConfigError> {
    ///     let cmd = GetConfigKey { config, key };
    ///     Ok(cmd.into_boxed())
    /// }
    /// ```
    fn into_boxed(self) -> Box<dyn Command>
    where
        Self: Sized + 'static,
    {
        Box::new(self)
    }
}

/// A trait implemented by the tedge subcommands to build the actual command
/// using a combination of the parameters provided on the command line
/// and those from the configuration.
///
/// In practice, an implementation will also derives the `Structopt` trait.
///
/// ```
/// #[derive(StructOpt, Debug)]
/// enum ConfigCmd {
///     /// Add new value (overwrite the value if the key exists).
///     Set { key: String, value: String },
///
///     /// Get value.
///     Get { key: String },
/// }
///
/// impl BuildCommand for ConfigCmd {
///     fn build_command(self, context: BuildContext) -> Result<Box<dyn Command>, ConfigError> {
///        let cmd = match self {
///            ConfigCmd::Set { key, value } => SetConfigKey {
///                config: context.config,
///                key,
///                value,
///            },
///            ConfigCmd::Get { key } => GetConfigKey {
///                config: context.config,
///                key,
///            },
///        }
///        Ok(cmd.into_boxed())
///     }
/// }
/// ```
pub trait BuildCommand {
    fn build_command(self, context: BuildContext) -> Result<Box<dyn Command>, crate::ConfigError>;
}

/// The context for `BuildCommand`
///
pub struct BuildContext {
    pub config_repository: tedge_config::TEdgeConfigRepository,
    pub config_location: tedge_config::TEdgeConfigLocation,
    pub service_manager: Arc<dyn SystemServiceManager>,
<<<<<<< HEAD
}

/// The execution context of a command.
///
/// It provides a user manager that can be used to switch to a specific user.
///
/// ```
///     fn execute(&self, context: &ExecutionContext) -> Result<(), anyhow::Error> {
///        let _user_guard = context.user_manager.become_user("mosquitto")?;
///
///        // this code is executed on behalf of the `mosquitto` user
///
///        Ok(())
///     }
/// ```
pub struct ExecutionContext {
=======
>>>>>>> 08a666ce
    pub user_manager: UserManager,
}<|MERGE_RESOLUTION|>--- conflicted
+++ resolved
@@ -153,24 +153,5 @@
     pub config_repository: tedge_config::TEdgeConfigRepository,
     pub config_location: tedge_config::TEdgeConfigLocation,
     pub service_manager: Arc<dyn SystemServiceManager>,
-<<<<<<< HEAD
-}
-
-/// The execution context of a command.
-///
-/// It provides a user manager that can be used to switch to a specific user.
-///
-/// ```
-///     fn execute(&self, context: &ExecutionContext) -> Result<(), anyhow::Error> {
-///        let _user_guard = context.user_manager.become_user("mosquitto")?;
-///
-///        // this code is executed on behalf of the `mosquitto` user
-///
-///        Ok(())
-///     }
-/// ```
-pub struct ExecutionContext {
-=======
->>>>>>> 08a666ce
     pub user_manager: UserManager,
 }